--- conflicted
+++ resolved
@@ -189,21 +189,9 @@
 
 func (e *encoder) encodeCompactArray(v value, elemType reflect.Type, encodeElem encodeFunc) {
 	a := v.array(elemType)
-<<<<<<< HEAD
-	if a.isNil() {
-		e.writeUnsignedVarInt(0)
-		return
-	}
-
-	n := a.length()
-
-	// In compact scheme, size 0=null, size 1=0 len array, etc.
-	e.writeUnsignedVarInt(uint64(n + 1))
-=======
 	n := a.length()
 	e.writeUnsignedVarInt(uint64(n + 1))
 
->>>>>>> 7baf3471
 	for i := 0; i < n; i++ {
 		encodeElem(e, a.index(i))
 	}
@@ -407,24 +395,6 @@
 
 	for i >= 0x80 && n < len(b) {
 		b[n] = byte(i) | 0x80
-		i >>= 7
-		n++
-	}
-
-	if n < len(b) {
-		b[n] = byte(i)
-		n++
-	}
-
-	e.Write(b[:n])
-}
-
-func (e *encoder) writeUnsignedVarInt(i uint64) {
-	b := e.buffer[:]
-	n := 0
-
-	for i > 0x80 && n < len(b) {
-		b[n] = byte(i)&0x7f | 0x80
 		i >>= 7
 		n++
 	}
@@ -494,17 +464,11 @@
 
 func bytesEncodeFuncOf(flexible bool, tag structTag) encodeFunc {
 	switch {
-<<<<<<< HEAD
-	case flexible:
-		// In flexible messages, all arrays are compact and there is no encoding
-		// distinction between nullable and non-nullable arrays.
-=======
 	case flexible && tag.Nullable:
 		// In flexible messages, all arrays are compact
 		return (*encoder).encodeCompactNullBytes
 	case flexible:
 		// In flexible messages, all arrays are compact
->>>>>>> 7baf3471
 		return (*encoder).encodeCompactBytes
 	case tag.Nullable:
 		return (*encoder).encodeNullBytes
@@ -534,15 +498,10 @@
 					}
 
 					if tag.TagID < -1 {
-<<<<<<< HEAD
-						fields = append(fields, f)
-					} else {
-=======
 						// Normal required field
 						fields = append(fields, f)
 					} else {
 						// Optional tagged field (flexible messages only)
->>>>>>> 7baf3471
 						taggedFields = append(taggedFields, f)
 					}
 					return false
@@ -564,11 +523,7 @@
 			e.writeUnsignedVarInt(uint64(len(taggedFields)))
 
 			for i := range taggedFields {
-<<<<<<< HEAD
-				f := &fields[i]
-=======
 				f := &taggedFields[i]
->>>>>>> 7baf3471
 				e.writeUnsignedVarInt(uint64(f.tagID))
 
 				buf := &bytes.Buffer{}
@@ -585,17 +540,11 @@
 	elemType := typ.Elem()
 	elemFunc := encodeFuncOf(elemType, version, flexible, tag)
 	switch {
-<<<<<<< HEAD
-	case flexible:
-		// In flexible messages, all arrays are compact and there is no encoding
-		// distinction between nullable and non-nullable arrays.
-=======
 	case flexible && tag.Nullable:
 		// In flexible messages, all arrays are compact
 		return func(e *encoder, v value) { e.encodeCompactNullArray(v, elemType, elemFunc) }
 	case flexible:
 		// In flexible messages, all arrays are compact
->>>>>>> 7baf3471
 		return func(e *encoder, v value) { e.encodeCompactArray(v, elemType, elemFunc) }
 	case tag.Nullable:
 		return func(e *encoder, v value) { e.encodeNullArray(v, elemType, elemFunc) }
