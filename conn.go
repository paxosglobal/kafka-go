package kafka

import (
	"bufio"
	"errors"
	"fmt"
	"io"
	"math"
	"net"
	"os"
	"path/filepath"
	"runtime"
	"sync"
	"sync/atomic"
	"time"
)

var (
	errInvalidWriteTopic     = errors.New("writes must NOT set Topic on kafka.Message")
	errInvalidWritePartition = errors.New("writes must NOT set Partition on kafka.Message")
)

// Broker carries the metadata associated with a kafka broker.
type Broker struct {
	Host string
	Port int
	ID   int
	Rack string
}

// Partition carries the metadata associated with a kafka partition.
type Partition struct {
	Topic    string
	Leader   Broker
	Replicas []Broker
	Isr      []Broker
	ID       int
}

// Conn represents a connection to a kafka broker.
//
// Instances of Conn are safe to use concurrently from multiple goroutines.
type Conn struct {
	// base network connection
	conn net.Conn

	// number of inflight requests on the connection.
	inflight int32

	// offset management (synchronized on the mutex field)
	mutex  sync.Mutex
	offset int64

	// read buffer (synchronized on rlock)
	rlock sync.Mutex
	rbuf  bufio.Reader
	rb    readBuffer

	// write buffer (synchronized on wlock)
	wlock sync.Mutex
	wbuf  bufio.Writer
	wb    writeBuffer

	// deadline management
	wdeadline connDeadline
	rdeadline connDeadline

	// immutable values of the connection object
	clientID      string
	topic         string
	partition     int32
	fetchMaxBytes int32
	fetchMinSize  int32

	// correlation ID generator (synchronized on wlock)
	correlationID int32

	// number of replica acks required when publishing to a partition
	requiredAcks   int32
	apiVersions    map[apiKey]ApiVersion
	fetchVersion   apiVersion
	produceVersion apiVersion

	transactionalID *string
}

// ConnConfig is a configuration object used to create new instances of Conn.
type ConnConfig struct {
	ClientID  string
	Topic     string
	Partition int

	// The transactional id to use for transactional delivery. Idempotent
	// deliver should be enabled if transactional id is configured.
	// For more details look at transactional.id description here: http://kafka.apache.org/documentation.html#producerconfigs
	// Empty string means that this connection can't be transactional.
	TransactionalID string
}

// ReadBatchConfig is a configuration object used for reading batches of messages.
type ReadBatchConfig struct {
	MinBytes int
	MaxBytes int

	// IsolationLevel controls the visibility of transactional records.
	// ReadUncommitted makes all records visible. With ReadCommitted only
	// non-transactional and committed records are visible.
	IsolationLevel IsolationLevel
}

type IsolationLevel int8

const (
	ReadUncommitted IsolationLevel = 0
	ReadCommitted   IsolationLevel = 1
)

var (
	// DefaultClientID is the default value used as ClientID of kafka
	// connections.
	DefaultClientID string
)

func init() {
	progname := filepath.Base(os.Args[0])
	hostname, _ := os.Hostname()
	DefaultClientID = fmt.Sprintf("%s@%s (github.com/segmentio/kafka-go)", progname, hostname)
}

// NewConn returns a new kafka connection for the given topic and partition.
func NewConn(conn net.Conn, topic string, partition int) *Conn {
	return NewConnWith(conn, ConnConfig{
		Topic:     topic,
		Partition: partition,
	})
}

func emptyToNullable(transactionalID string) (result *string) {
	if transactionalID != "" {
		result = &transactionalID
	}
	return result
}

// NewConnWith returns a new kafka connection configured with config.
// The offset is initialized to FirstOffset.
func NewConnWith(conn net.Conn, config ConnConfig) *Conn {
	if len(config.ClientID) == 0 {
		config.ClientID = DefaultClientID
	}

	if config.Partition < 0 || config.Partition > math.MaxInt32 {
		panic(fmt.Sprintf("invalid partition number: %d", config.Partition))
	}

	c := &Conn{
		conn:            conn,
		rbuf:            *bufio.NewReader(conn),
		wbuf:            *bufio.NewWriter(conn),
		clientID:        config.ClientID,
		topic:           config.Topic,
		partition:       int32(config.Partition),
		offset:          FirstOffset,
		requiredAcks:    -1,
		transactionalID: emptyToNullable(config.TransactionalID),
	}

	c.rb.r = &c.rbuf
	c.wb.w = &c.wbuf

	// The fetch request needs to ask for a MaxBytes value that is at least
	// enough to load the control data of the response. To avoid having to
	// recompute it on every read, it is cached here in the Conn value.
	c.fetchMinSize = (fetchResponseV2{
		Topics: []fetchResponseTopicV2{{
			TopicName: config.Topic,
			Partitions: []fetchResponsePartitionV2{{
				Partition:  int32(config.Partition),
				MessageSet: messageSet{{}},
			}},
		}},
	}).size()
	c.selectVersions()
	c.fetchMaxBytes = math.MaxInt32 - c.fetchMinSize
	return c
}

func (c *Conn) selectVersions() {
	var err error
	apiVersions, err := c.ApiVersions()
	if err != nil {
		c.apiVersions = defaultApiVersions
	} else {
		c.apiVersions = make(map[apiKey]ApiVersion)
		for _, v := range apiVersions {
			c.apiVersions[apiKey(v.ApiKey)] = v
		}
	}
	for _, v := range c.apiVersions {
		if apiKey(v.ApiKey) == fetchRequest {
			switch version := v.MaxVersion; {
			case version >= 10:
				c.fetchVersion = 10
			case version >= 5:
				c.fetchVersion = 5
			default:
				c.fetchVersion = 2
			}
		}
		if apiKey(v.ApiKey) == produceRequest {
			if v.MaxVersion >= 7 {
				c.produceVersion = 7
			} else {
				c.produceVersion = 2
			}
		}
	}
}

// Controller requests kafka for the current controller and returns its URL
func (c *Conn) Controller() (Broker, error) {
	var broker Broker
	var res metadataResponseV1

	err := c.readOperation(
		func(deadline time.Time, id int32) {
			c.writeRequest(metadataRequest, v1, id, topicMetadataRequestV1(nil))
		},
		func(deadline time.Time) {
			c.rb.readValue(&res)
		},
	)

	for _, brokerMeta := range res.Brokers {
		if brokerMeta.NodeID == res.ControllerID {
			broker = Broker{ID: int(brokerMeta.NodeID),
				Port: int(brokerMeta.Port),
				Host: brokerMeta.Host,
				Rack: brokerMeta.Rack}
			break
		}
	}

	return broker, err
}

// Brokers retrieve the broker list from the Kafka metadata
func (c *Conn) Brokers() ([]Broker, error) {
	var brokers []Broker
	var res metadataResponseV1

	err := c.readOperation(
		func(deadline time.Time, id int32) {
			c.writeRequest(metadataRequest, v1, id, topicMetadataRequestV1(nil))
		},
		func(deadline time.Time) {
			c.rb.readValue(&res)
		},
	)

	brokers = make([]Broker, len(res.Brokers))

	for i, brokerMeta := range res.Brokers {
		brokers[i] = Broker{
			ID:   int(brokerMeta.NodeID),
			Port: int(brokerMeta.Port),
			Host: brokerMeta.Host,
			Rack: brokerMeta.Rack,
		}
	}

	return brokers, err
}

// DeleteTopics deletes the specified topics.
func (c *Conn) DeleteTopics(topics ...string) error {
	_, err := c.deleteTopics(deleteTopicsRequestV0{
		Topics: topics,
	})
	return err
}

// describeGroups retrieves the specified groups
//
// See http://kafka.apache.org/protocol.html#The_Messages_DescribeGroups
func (c *Conn) describeGroups(request describeGroupsRequestV0) (describeGroupsResponseV0, error) {
	var res describeGroupsResponseV0

	err := c.readOperation(
		func(deadline time.Time, id int32) {
			c.writeRequest(describeGroupsRequest, v0, id, request)
		},
		func(deadline time.Time) {
			c.rb.readValue(&res)
		},
	)

	if err != nil {
		return describeGroupsResponseV0{}, err
	}

	for _, group := range res.Groups {
		if group.ErrorCode != 0 {
			return describeGroupsResponseV0{}, Error(group.ErrorCode)
		}
	}

	return res, nil
}

// findCoordinator finds the coordinator for the specified group or transaction
//
// See http://kafka.apache.org/protocol.html#The_Messages_FindCoordinator
func (c *Conn) findCoordinator(request findCoordinatorRequestV0) (findCoordinatorResponseV0, error) {
	var res findCoordinatorResponseV0

	err := c.readOperation(
		func(deadline time.Time, id int32) {
			c.writeRequest(groupCoordinatorRequest, v0, id, request)
		},
		func(deadline time.Time) {
			c.rb.readValue(&res)
		},
	)

	if err != nil {
		return findCoordinatorResponseV0{}, err
	}

	if res.ErrorCode != 0 {
		return findCoordinatorResponseV0{}, Error(res.ErrorCode)
	}

	return res, nil
}

// heartbeat sends a heartbeat message required by consumer groups
//
// See http://kafka.apache.org/protocol.html#The_Messages_Heartbeat
func (c *Conn) heartbeat(request heartbeatRequestV0) (heartbeatResponseV0, error) {
	var res heartbeatResponseV0

	err := c.writeOperation(
		func(deadline time.Time, id int32) {
			c.writeRequest(heartbeatRequest, v0, id, request)
		},
		func(deadline time.Time) {
			c.rb.readValue(&res)
		},
	)

	if err != nil {
		return heartbeatResponseV0{}, err
	}

	if res.ErrorCode != 0 {
		return heartbeatResponseV0{}, Error(res.ErrorCode)
	}

	return res, nil
}

// joinGroup attempts to join a consumer group
//
// See http://kafka.apache.org/protocol.html#The_Messages_JoinGroup
func (c *Conn) joinGroup(request joinGroupRequestV1) (joinGroupResponseV1, error) {
	var res joinGroupResponseV1

	err := c.writeOperation(
		func(deadline time.Time, id int32) {
			c.writeRequest(joinGroupRequest, v1, id, request)
		},
		func(deadline time.Time) {
			c.rb.readValue(&res)
		},
	)

	if err != nil {
		return joinGroupResponseV1{}, err
	}

	if res.ErrorCode != 0 {
		return joinGroupResponseV1{}, Error(res.ErrorCode)
	}

	return res, nil
}

// leaveGroup leaves the consumer from the consumer group
//
// See http://kafka.apache.org/protocol.html#The_Messages_LeaveGroup
func (c *Conn) leaveGroup(request leaveGroupRequestV0) (leaveGroupResponseV0, error) {
	var res leaveGroupResponseV0

	err := c.writeOperation(
		func(deadline time.Time, id int32) {
			c.writeRequest(leaveGroupRequest, v0, id, request)
		},
		func(deadline time.Time) {
			c.rb.readValue(&res)
		},
	)

	if err != nil {
		return leaveGroupResponseV0{}, err
	}

	if res.ErrorCode != 0 {
		return leaveGroupResponseV0{}, Error(res.ErrorCode)
	}

	return res, nil
}

// listGroups lists all the consumer groups
//
// See http://kafka.apache.org/protocol.html#The_Messages_ListGroups
func (c *Conn) listGroups(request listGroupsRequestV1) (listGroupsResponseV1, error) {
	var res listGroupsResponseV1

	err := c.readOperation(
		func(deadline time.Time, id int32) {
			c.writeRequest(listGroupsRequest, v1, id, request)
		},
		func(deadline time.Time) {
			c.rb.readValue(&res)
		},
	)

	if err != nil {
		return listGroupsResponseV1{}, err
	}

	if res.ErrorCode != 0 {
		return listGroupsResponseV1{}, Error(res.ErrorCode)
	}

	return res, nil
}

// offsetCommit commits the specified topic partition offsets
//
// See http://kafka.apache.org/protocol.html#The_Messages_OffsetCommit
func (c *Conn) offsetCommit(request offsetCommitRequestV2) (offsetCommitResponseV2, error) {
	var res offsetCommitResponseV2

	err := c.writeOperation(
		func(deadline time.Time, id int32) {
			c.writeRequest(offsetCommitRequest, v2, id, request)
		},
		func(deadline time.Time) {
			c.rb.readValue(&res)
		},
	)

	if err != nil {
		return offsetCommitResponseV2{}, err
	}

	for _, r := range res.Responses {
		for _, pr := range r.PartitionResponses {
			if pr.ErrorCode != 0 {
				return offsetCommitResponseV2{}, Error(pr.ErrorCode)
			}
		}
	}

	return res, nil
}

// offsetFetch fetches the offsets for the specified topic partitions.
// -1 indicates that there is no offset saved for the partition.
//
// See http://kafka.apache.org/protocol.html#The_Messages_OffsetFetch
func (c *Conn) offsetFetch(request offsetFetchRequestV1) (offsetFetchResponseV1, error) {
	var res offsetFetchResponseV1

	err := c.readOperation(
		func(deadline time.Time, id int32) {
			c.writeRequest(offsetFetchRequest, v1, id, request)
		},
		func(deadline time.Time) {
			c.rb.readValue(&res)
		},
	)

	if err != nil {
		return offsetFetchResponseV1{}, err
	}

	for _, r := range res.Responses {
		for _, pr := range r.PartitionResponses {
			if pr.ErrorCode != 0 {
				return offsetFetchResponseV1{}, Error(pr.ErrorCode)
			}
		}
	}

	return res, nil
}

// syncGroups completes the handshake to join a consumer group
//
// See http://kafka.apache.org/protocol.html#The_Messages_SyncGroup
func (c *Conn) syncGroups(request syncGroupRequestV0) (syncGroupResponseV0, error) {
	var res syncGroupResponseV0

	err := c.readOperation(
		func(deadline time.Time, id int32) {
			c.writeRequest(syncGroupRequest, v0, id, request)
		},
		func(deadline time.Time) {
			c.rb.readValue(&res)
		},
	)

	if err != nil {
		return syncGroupResponseV0{}, err
	}

	if res.ErrorCode != 0 {
		return syncGroupResponseV0{}, Error(res.ErrorCode)
	}

	return res, nil
}

// Close closes the kafka connection.
func (c *Conn) Close() error {
	return c.conn.Close()
}

// LocalAddr returns the local network address.
func (c *Conn) LocalAddr() net.Addr {
	return c.conn.LocalAddr()
}

// RemoteAddr returns the remote network address.
func (c *Conn) RemoteAddr() net.Addr {
	return c.conn.RemoteAddr()
}

// SetDeadline sets the read and write deadlines associated with the connection.
// It is equivalent to calling both SetReadDeadline and SetWriteDeadline.
//
// A deadline is an absolute time after which I/O operations fail with a timeout
// (see type Error) instead of blocking. The deadline applies to all future and
// pending I/O, not just the immediately following call to Read or Write. After
// a deadline has been exceeded, the connection may be closed if it was found to
// be in an unrecoverable state.
//
// A zero value for t means I/O operations will not time out.
func (c *Conn) SetDeadline(t time.Time) error {
	c.rdeadline.setDeadline(t)
	c.wdeadline.setDeadline(t)
	return nil
}

// SetReadDeadline sets the deadline for future Read calls and any
// currently-blocked Read call.
// A zero value for t means Read will not time out.
func (c *Conn) SetReadDeadline(t time.Time) error {
	c.rdeadline.setDeadline(t)
	return nil
}

// SetWriteDeadline sets the deadline for future Write calls and any
// currently-blocked Write call.
// Even if write times out, it may return n > 0, indicating that some of the
// data was successfully written.
// A zero value for t means Write will not time out.
func (c *Conn) SetWriteDeadline(t time.Time) error {
	c.wdeadline.setDeadline(t)
	return nil
}

// Offset returns the current offset of the connection as pair of integers,
// where the first one is an offset value and the second one indicates how
// to interpret it.
//
// See Seek for more details about the offset and whence values.
func (c *Conn) Offset() (offset int64, whence int) {
	c.mutex.Lock()
	offset = c.offset
	c.mutex.Unlock()

	switch offset {
	case FirstOffset:
		offset = 0
		whence = SeekStart
	case LastOffset:
		offset = 0
		whence = SeekEnd
	default:
		whence = SeekAbsolute
	}
	return
}

const (
	SeekStart    = 0 // Seek relative to the first offset available in the partition.
	SeekAbsolute = 1 // Seek to an absolute offset.
	SeekEnd      = 2 // Seek relative to the last offset available in the partition.
	SeekCurrent  = 3 // Seek relative to the current offset.

	// This flag may be combined to any of the SeekAbsolute and SeekCurrent
	// constants to skip the bound check that the connection would do otherwise.
	// Programs can use this flag to avoid making a metadata request to the kafka
	// broker to read the current first and last offsets of the partition.
	SeekDontCheck = 1 << 31
)

// Seek sets the offset for the next read or write operation according to whence, which
// should be one of SeekStart, SeekAbsolute, SeekEnd, or SeekCurrent.
// When seeking relative to the end, the offset is subtracted from the current offset.
// Note that for historical reasons, these do not align with the usual whence constants
// as in lseek(2) or os.Seek.
// The method returns the new absolute offset of the connection.
func (c *Conn) Seek(offset int64, whence int) (int64, error) {
	seekDontCheck := (whence & SeekDontCheck) != 0
	whence &= ^SeekDontCheck

	switch whence {
	case SeekStart, SeekAbsolute, SeekEnd, SeekCurrent:
	default:
		return 0, fmt.Errorf("whence must be one of 0, 1, 2, or 3. (whence = %d)", whence)
	}

	if seekDontCheck {
		if whence == SeekAbsolute {
			c.mutex.Lock()
			c.offset = offset
			c.mutex.Unlock()
			return offset, nil
		}

		if whence == SeekCurrent {
			c.mutex.Lock()
			c.offset += offset
			offset = c.offset
			c.mutex.Unlock()
			return offset, nil
		}
	}

	if whence == SeekAbsolute {
		c.mutex.Lock()
		unchanged := offset == c.offset
		c.mutex.Unlock()
		if unchanged {
			return offset, nil
		}
	}

	if whence == SeekCurrent {
		c.mutex.Lock()
		offset = c.offset + offset
		c.mutex.Unlock()
	}

	first, last, err := c.ReadOffsets()
	if err != nil {
		return 0, err
	}

	switch whence {
	case SeekStart:
		offset = first + offset
	case SeekEnd:
		offset = last - offset
	}

	if offset < first || offset > last {
		return 0, OffsetOutOfRange
	}

	c.mutex.Lock()
	c.offset = offset
	c.mutex.Unlock()
	return offset, nil
}

// Read reads the message at the current offset from the connection, advancing
// the offset on success so the next call to a read method will produce the next
// message.
// The method returns the number of bytes read, or an error if something went
// wrong.
//
// While it is safe to call Read concurrently from multiple goroutines it may
// be hard for the program to predict the results as the connection offset will
// be read and written by multiple goroutines, they could read duplicates, or
// messages may be seen by only some of the goroutines.
//
// The method fails with io.ErrShortBuffer if the buffer passed as argument is
// too small to hold the message value.
//
// This method is provided to satisfy the net.Conn interface but is much less
// efficient than using the more general purpose ReadBatch method.
func (c *Conn) Read(b []byte) (int, error) {
	batch := c.ReadBatch(1, len(b))
	n, err := batch.Read(b)
	return n, coalesceErrors(silentEOF(err), batch.Close())
}

// ReadMessage reads the message at the current offset from the connection,
// advancing the offset on success so the next call to a read method will
// produce the next message.
//
// Because this method allocate memory buffers for the message key and value
// it is less memory-efficient than Read, but has the advantage of never
// failing with io.ErrShortBuffer.
//
// While it is safe to call Read concurrently from multiple goroutines it may
// be hard for the program to predict the results as the connection offset will
// be read and written by multiple goroutines, they could read duplicates, or
// messages may be seen by only some of the goroutines.
//
// This method is provided for convenience purposes but is much less efficient
// than using the more general purpose ReadBatch method.
func (c *Conn) ReadMessage(maxBytes int) (Message, error) {
	batch := c.ReadBatch(1, maxBytes)
	msg, err := batch.ReadMessage()
	return msg, coalesceErrors(silentEOF(err), batch.Close())
}

// ReadBatch reads a batch of messages from the kafka server. The method always
// returns a non-nil Batch value. If an error occurred, either sending the fetch
// request or reading the response, the error will be made available by the
// returned value of  the batch's Close method.
//
// While it is safe to call ReadBatch concurrently from multiple goroutines it
// may be hard for the program to predict the results as the connection offset
// will be read and written by multiple goroutines, they could read duplicates,
// or messages may be seen by only some of the goroutines.
//
// A program doesn't specify the number of messages in wants from a batch, but
// gives the minimum and maximum number of bytes that it wants to receive from
// the kafka server.
func (c *Conn) ReadBatch(minBytes, maxBytes int) *Batch {
	return c.ReadBatchWith(ReadBatchConfig{
		MinBytes: minBytes,
		MaxBytes: maxBytes,
	})
}

// ReadBatchWith in every way is similar to ReadBatch. ReadBatch is configured
// with the default values in ReadBatchConfig except for minBytes and maxBytes.
func (c *Conn) ReadBatchWith(cfg ReadBatchConfig) *Batch {
	var adjustedDeadline time.Time
	var maxFetch = int(c.fetchMaxBytes)

	if cfg.MinBytes < 0 || cfg.MinBytes > maxFetch {
		return &Batch{err: fmt.Errorf("kafka.(*Conn).ReadBatch: minBytes of %d out of [1,%d] bounds", cfg.MinBytes, maxFetch)}
	}
	if cfg.MaxBytes < 0 || cfg.MaxBytes > maxFetch {
		return &Batch{err: fmt.Errorf("kafka.(*Conn).ReadBatch: maxBytes of %d out of [1,%d] bounds", cfg.MaxBytes, maxFetch)}
	}
	if cfg.MinBytes > cfg.MaxBytes {
		return &Batch{err: fmt.Errorf("kafka.(*Conn).ReadBatch: minBytes (%d) > maxBytes (%d)", cfg.MinBytes, cfg.MaxBytes)}
	}

	offset, whence := c.Offset()

	offset, err := c.Seek(offset, whence|SeekDontCheck)
	if err != nil {
		return &Batch{err: dontExpectEOF(err)}
	}

	id, err := c.doRequest(&c.rdeadline, func(deadline time.Time, id int32) {
		now := time.Now()
		deadline = adjustDeadlineForRTT(deadline, now, defaultRTT)
		adjustedDeadline = deadline
		switch c.fetchVersion {
		case v10:
			c.wb.writeFetchRequestV10(
				id,
				c.clientID,
				c.topic,
				c.partition,
				offset,
				cfg.MinBytes,
				cfg.MaxBytes+int(c.fetchMinSize),
				deadlineToTimeout(deadline, now),
				int8(cfg.IsolationLevel),
			)
		case v5:
			c.wb.writeFetchRequestV5(
				id,
				c.clientID,
				c.topic,
				c.partition,
				offset,
				cfg.MinBytes,
				cfg.MaxBytes+int(c.fetchMinSize),
				deadlineToTimeout(deadline, now),
				int8(cfg.IsolationLevel),
			)
		default:
			c.wb.writeFetchRequestV2(
				id,
				c.clientID,
				c.topic,
				c.partition,
				offset,
				cfg.MinBytes,
				cfg.MaxBytes+int(c.fetchMinSize),
				deadlineToTimeout(deadline, now),
			)
		}
	})

	if err != nil {
		return &Batch{err: dontExpectEOF(err)}
	}

	_, size, lock, err := c.waitResponse(&c.rdeadline, id)
	if err != nil {
		return &Batch{err: dontExpectEOF(err)}
	}

	var throttle int32
	var highWaterMark int64
	var remain int

	c.rb.n = size
	switch c.fetchVersion {
	case v10:
		throttle, highWaterMark, err = c.rb.readFetchResponseHeaderV10()
	case v5:
		throttle, highWaterMark, err = c.rb.readFetchResponseHeaderV5()
	default:
		throttle, highWaterMark, err = c.rb.readFetchResponseHeaderV2()
	}
	if err == errShortRead {
		err = checkTimeoutErr(adjustedDeadline)
	}

	var msgs *messageSetReader
	if err == nil {
		if highWaterMark == offset {
			msgs = &messageSetReader{}
		} else {
			msgs, err = newMessageSetReader(&c.rb, remain)
		}
	}

	if err == errShortRead {
		err = checkTimeoutErr(adjustedDeadline)
	}

	return &Batch{
		conn:          c,
		msgs:          msgs,
		deadline:      adjustedDeadline,
		throttle:      duration(throttle),
		lock:          lock,
		topic:         c.topic,          // topic is copied to Batch to prevent race with Batch.close
		partition:     int(c.partition), // partition is copied to Batch to prevent race with Batch.close
		offset:        offset,
		highWaterMark: highWaterMark,
		err:           dontExpectEOF(err),
	}
}

// ReadOffset returns the offset of the first message with a timestamp equal or
// greater to t.
func (c *Conn) ReadOffset(t time.Time) (int64, error) {
	return c.readOffset(timestamp(t))
}

// ReadFirstOffset returns the first offset available on the connection.
func (c *Conn) ReadFirstOffset() (int64, error) {
	return c.readOffset(FirstOffset)
}

// ReadLastOffset returns the last offset available on the connection.
func (c *Conn) ReadLastOffset() (int64, error) {
	return c.readOffset(LastOffset)
}

// ReadOffsets returns the absolute first and last offsets of the topic used by
// the connection.
func (c *Conn) ReadOffsets() (first, last int64, err error) {
	// We have to submit two different requests to fetch the first and last
	// offsets because kafka refuses requests that ask for multiple offsets
	// on the same topic and partition.
	if first, err = c.ReadFirstOffset(); err != nil {
		return
	}
	if last, err = c.ReadLastOffset(); err != nil {
		first = 0 // don't leak the value on error
		return
	}
	return
}

func (c *Conn) readOffset(t int64) (offset int64, err error) {
	var p partitionOffsetV1

	err = c.readOperation(
		func(deadline time.Time, id int32) {
			c.wb.writeListOffsetRequestV1(id, c.clientID, c.topic, c.partition, t)
		},
		func(deadline time.Time) {
			c.rb.readArray(func() {
				// We skip the topic name because we've made a request for
				// a single topic.
				c.rb.discardString()

				// Reading the array of partitions, there will be only one
				// partition which gives the offset we're looking for.
				c.rb.readArray(func() { p.readFrom(&c.rb) })
			})
		},
	)

	if p.ErrorCode != 0 {
		err = Error(p.ErrorCode)
		return
	}

	offset = p.Offset
	return
}

// ReadPartitions returns the list of available partitions for the given list of
// topics.
//
// If the method is called with no topic, it uses the topic configured on the
// connection. If there are none, the method fetches all partitions of the kafka
// cluster.
func (c *Conn) ReadPartitions(topics ...string) (partitions []Partition, err error) {
	if len(topics) == 0 && len(c.topic) != 0 {
		topics = []string{c.topic}
	}

	var res metadataResponseV1
	err = c.readOperation(
		func(deadline time.Time, id int32) {
			c.writeRequest(metadataRequest, v1, id, topicMetadataRequestV1(topics))
		},
		func(deadline time.Time) {
			c.rb.readValue(&res)
		},
	)

	brokers := make(map[int32]Broker, len(res.Brokers))

	for _, b := range res.Brokers {
		brokers[b.NodeID] = Broker{
			Host: b.Host,
			Port: int(b.Port),
			ID:   int(b.NodeID),
			Rack: b.Rack,
		}
	}

	makeBrokers := func(ids ...int32) []Broker {
		b := make([]Broker, len(ids))
		for i, id := range ids {
			b[i] = brokers[id]
		}
		return b
	}

	for _, t := range res.Topics {
		if t.TopicErrorCode != 0 && (c.topic == "" || t.TopicName == c.topic) {
			// We only report errors if they happened for the topic of
			// the connection, otherwise the topic will simply have no
			// partitions in the result set.
			err = Error(t.TopicErrorCode)
			return
		}

		for _, p := range t.Partitions {
			partitions = append(partitions, Partition{
				Topic:    t.TopicName,
				Leader:   brokers[p.Leader],
				Replicas: makeBrokers(p.Replicas...),
				Isr:      makeBrokers(p.Isr...),
				ID:       int(p.PartitionID),
			})
		}
	}

	return
}

// Write writes a message to the kafka broker that this connection was
// established to. The method returns the number of bytes written, or an error
// if something went wrong.
//
// The operation either succeeds or fail, it never partially writes the message.
//
// This method is exposed to satisfy the net.Conn interface but is less efficient
// than the more general purpose WriteMessages method.
func (c *Conn) Write(b []byte) (int, error) {
	return c.WriteCompressedMessages(nil, Message{Value: b})
}

// WriteMessages writes a batch of messages to the connection's topic and
// partition, returning the number of bytes written. The write is an atomic
// operation, it either fully succeeds or fails.
func (c *Conn) WriteMessages(msgs ...Message) (int, error) {
	return c.WriteCompressedMessages(nil, msgs...)
}

// WriteCompressedMessages writes a batch of messages to the connection's topic
// and partition, returning the number of bytes written. The write is an atomic
// operation, it either fully succeeds or fails.
//
// If the compression codec is not nil, the messages will be compressed.
func (c *Conn) WriteCompressedMessages(codec CompressionCodec, msgs ...Message) (nbytes int, err error) {
	nbytes, _, _, _, err = c.writeCompressedMessages(codec, msgs...)
	return
}

// WriteCompressedMessagesAt writes a batch of messages to the connection's topic
// and partition, returning the number of bytes written, partition and offset numbers
// and timestamp assigned by the kafka broker to the message set. The write is an atomic
// operation, it either fully succeeds or fails.
//
// If the compression codec is not nil, the messages will be compressed.
func (c *Conn) WriteCompressedMessagesAt(codec CompressionCodec, msgs ...Message) (nbytes int, partition int32, offset int64, appendTime time.Time, err error) {
	return c.writeCompressedMessages(codec, msgs...)
}

func (c *Conn) writeCompressedMessages(codec CompressionCodec, msgs ...Message) (nbytes int, partition int32, offset int64, appendTime time.Time, err error) {

	if len(msgs) == 0 {
		return
	}

	writeTime := time.Now()
	for i, msg := range msgs {
		// users may believe they can set the Topic and/or Partition
		// on the kafka message.
		if msg.Topic != "" && msg.Topic != c.topic {
			err = errInvalidWriteTopic
			return
		}
		if msg.Partition != 0 {
			err = errInvalidWritePartition
			return
		}

		if msg.Time.IsZero() {
			msgs[i].Time = writeTime
		}

		nbytes += len(msg.Key) + len(msg.Value)
	}

	var perr Error
	err = c.writeOperation(
		func(deadline time.Time, id int32) {
			now := time.Now()
			deadline = adjustDeadlineForRTT(deadline, now, defaultRTT)
			switch version := c.apiVersions[produceRequest].MaxVersion; {
			case version >= 7:
				c.wb.writeProduceRequestV7(
					codec,
					id,
					c.clientID,
					c.topic,
					c.partition,
					deadlineToTimeout(deadline, now),
					int16(atomic.LoadInt32(&c.requiredAcks)),
					c.transactionalID,
					msgs...,
				)
			case version >= 3:
				c.wb.writeProduceRequestV3(
					codec,
					id,
					c.clientID,
					c.topic,
					c.partition,
					deadlineToTimeout(deadline, now),
					int16(atomic.LoadInt32(&c.requiredAcks)),
					c.transactionalID,
					msgs...,
				)
			default:
				c.wb.writeProduceRequestV2(
					codec,
					id,
					c.clientID,
					c.topic,
					c.partition,
					deadlineToTimeout(deadline, now),
					int16(atomic.LoadInt32(&c.requiredAcks)),
					msgs...,
				)
			}
		},

		func(deadline time.Time) {
			c.rb.readArray(func() {
				// Skip the topic, we've produced the message to only one topic,
				// no need to waste resources loading it in memory.
				c.rb.discardString()

				// Read the list of partitions, there should be only one since
				// we've produced a message to a single partition.
				c.rb.readArray(func() {
					switch c.produceVersion {
					case v7:
						p := produceResponsePartitionV7{}
						p.readFrom(&c.rb)
						perr = Error(p.ErrorCode)
						partition = p.Partition
						offset = p.Offset
						appendTime = time.Unix(0, p.Timestamp*int64(time.Millisecond))
					default:
						p := produceResponsePartitionV2{}
						p.readFrom(&c.rb)
						perr = Error(p.ErrorCode)
						partition = p.Partition
						offset = p.Offset
						appendTime = time.Unix(0, p.Timestamp*int64(time.Millisecond))
					}
				})
			})
		},
	)

	if err != nil {
		return
	}

	if perr != 0 {
		err = perr
		return
	}

	return
}

// SetRequiredAcks sets the number of acknowledges from replicas that the
// connection requests when producing messages.
func (c *Conn) SetRequiredAcks(n int) error {
	switch n {
	case -1, 1:
		atomic.StoreInt32(&c.requiredAcks, int32(n))
		return nil
	default:
		return InvalidRequiredAcks
	}
}

func (c *Conn) writeRequestHeader(apiKey apiKey, apiVersion apiVersion, correlationID int32, size int32) {
	hdr := c.requestHeader(apiKey, apiVersion, correlationID)
	hdr.Size = (hdr.size() + size) - 4
	hdr.writeTo(&c.wb)
}

func (c *Conn) writeRequest(apiKey apiKey, apiVersion apiVersion, correlationID int32, req request) {
	hdr := c.requestHeader(apiKey, apiVersion, correlationID)
	hdr.Size = (hdr.size() + req.size()) - 4
	hdr.writeTo(&c.wb)
	req.writeTo(&c.wb)
}

func (c *Conn) peekResponseSizeAndID() (int32, int32, error) {
	b, err := c.rbuf.Peek(8)
	if err != nil {
		return 0, 0, err
	}
	size, id := makeInt32(b[:4]), makeInt32(b[4:])
	return size, id, nil
}

func (c *Conn) skipResponseSizeAndID() {
	c.rbuf.Discard(8)
}

func (c *Conn) readDeadline() time.Time {
	return c.rdeadline.deadline()
}

func (c *Conn) writeDeadline() time.Time {
	return c.wdeadline.deadline()
}

func (c *Conn) readOperation(write func(time.Time, int32), read func(time.Time)) error {
	return c.do(&c.rdeadline, write, read)
}

func (c *Conn) writeOperation(write func(time.Time, int32), read func(time.Time)) error {
	return c.do(&c.wdeadline, write, read)
}

<<<<<<< HEAD
func (c *Conn) enter() {
	atomic.AddInt32(&c.inflight, +1)
}

func (c *Conn) leave() {
	atomic.AddInt32(&c.inflight, -1)
}

func (c *Conn) concurrency() int {
	return int(atomic.LoadInt32(&c.inflight))
}

func (c *Conn) do(d *connDeadline, write func(time.Time, int32) error, read func(time.Time, int) error) error {
=======
func (c *Conn) do(d *connDeadline, write func(time.Time, int32), read func(time.Time)) error {
>>>>>>> 82086f43
	id, err := c.doRequest(d, write)
	if err != nil {
		return err
	}

	deadline, size, lock, err := c.waitResponse(d, id)
	if err != nil {
		return err
	}

	c.rb.n = size
	read(deadline)
	c.rb.discardAll()
	d.unsetConnReadDeadline()

	if err = c.rb.err; err != nil {
		c.conn.Close()
	}

	lock.Unlock()
	return err
}

<<<<<<< HEAD
func (c *Conn) doRequest(d *connDeadline, write func(time.Time, int32) error) (id int32, err error) {
	c.enter()
=======
func (c *Conn) doRequest(d *connDeadline, write func(time.Time, int32)) (id int32, err error) {
>>>>>>> 82086f43
	c.wlock.Lock()
	c.correlationID++
	id = c.correlationID
	write(d.setConnWriteDeadline(c.conn), id)
	err = c.wb.Flush()
	d.unsetConnWriteDeadline()

	if err != nil {
		// When an error occurs there's no way to know if the connection is in a
		// recoverable state so we're better off just giving up at this point to
		// avoid any risk of corrupting the following operations.
		c.conn.Close()
		c.leave()
	}

	c.wlock.Unlock()
	return
}

func (c *Conn) waitResponse(d *connDeadline, id int32) (deadline time.Time, size int, lock *sync.Mutex, err error) {
	c.rlock.Lock()

	for {
		var rsz int32
		var rid int32

		deadline = d.setConnReadDeadline(c.conn)

		if rsz, rid, err = c.peekResponseSizeAndID(); err != nil {
			break
		}

		if id == rid {
			c.skipResponseSizeAndID()
			size, lock = int(rsz-4), &c.rlock
			break
		}

		if c.concurrency() == 1 {
			// If the goroutine is the only one waiting on this connection it
			// should be impossible to read a correlation id different from the
			// one it expects. This is a sign that the data we are reading on
			// the wire is corrupted and the connection needs to be closed.
			err = io.ErrNoProgress
			break
		}

		// Optimistically release the read lock if a response has already
		// been received but the current operation is not the target for it.
		c.rlock.Unlock()
		runtime.Gosched()
		c.rlock.Lock()
	}

	if err != nil {
		d.unsetConnReadDeadline()
		c.conn.Close()
	}

	if lock == nil {
		// Only unlock the read mutex if the lock wasn't returned to yield
		// ownership to the caller.
		c.rlock.Unlock()
	}

	c.leave()
	return
}

func (c *Conn) requestHeader(apiKey apiKey, apiVersion apiVersion, correlationID int32) requestHeader {
	return requestHeader{
		ApiKey:        int16(apiKey),
		ApiVersion:    int16(apiVersion),
		CorrelationID: correlationID,
		ClientID:      c.clientID,
	}
}

type ApiVersion struct {
	ApiKey     int16
	MinVersion int16
	MaxVersion int16
}

var defaultApiVersions map[apiKey]ApiVersion = map[apiKey]ApiVersion{
	produceRequest:          ApiVersion{int16(produceRequest), int16(v2), int16(v2)},
	fetchRequest:            ApiVersion{int16(fetchRequest), int16(v2), int16(v2)},
	listOffsetRequest:       ApiVersion{int16(listOffsetRequest), int16(v1), int16(v1)},
	metadataRequest:         ApiVersion{int16(metadataRequest), int16(v1), int16(v1)},
	offsetCommitRequest:     ApiVersion{int16(offsetCommitRequest), int16(v2), int16(v2)},
	offsetFetchRequest:      ApiVersion{int16(offsetFetchRequest), int16(v1), int16(v1)},
	groupCoordinatorRequest: ApiVersion{int16(groupCoordinatorRequest), int16(v0), int16(v0)},
	joinGroupRequest:        ApiVersion{int16(joinGroupRequest), int16(v1), int16(v1)},
	heartbeatRequest:        ApiVersion{int16(heartbeatRequest), int16(v0), int16(v0)},
	leaveGroupRequest:       ApiVersion{int16(leaveGroupRequest), int16(v0), int16(v0)},
	syncGroupRequest:        ApiVersion{int16(syncGroupRequest), int16(v0), int16(v0)},
	describeGroupsRequest:   ApiVersion{int16(describeGroupsRequest), int16(v1), int16(v1)},
	listGroupsRequest:       ApiVersion{int16(listGroupsRequest), int16(v1), int16(v1)},
	apiVersionsRequest:      ApiVersion{int16(apiVersionsRequest), int16(v0), int16(v0)},
	createTopicsRequest:     ApiVersion{int16(createTopicsRequest), int16(v0), int16(v0)},
	deleteTopicsRequest:     ApiVersion{int16(deleteTopicsRequest), int16(v1), int16(v1)},
}

func (c *Conn) ApiVersions() ([]ApiVersion, error) {
	id, err := c.doRequest(&c.rdeadline, func(deadline time.Time, id int32) {
		h := requestHeader{
			ApiKey:        int16(apiVersionsRequest),
			ApiVersion:    int16(v0),
			CorrelationID: id,
			ClientID:      c.clientID,
		}
		h.Size = (h.size() - 4)
		h.writeTo(&c.wb)
	})
	if err != nil {
		return nil, err
	}

	_, size, lock, err := c.waitResponse(&c.rdeadline, id)
	if err != nil {
		return nil, err
	}
	defer lock.Unlock()

	c.rb.n = size
	errorCode := c.rb.readInt16()
	arraySize := c.rb.readInt32()

	r := make([]ApiVersion, arraySize)

	for i := 0; i < int(arraySize); i++ {
		r[i] = ApiVersion{
			ApiKey:     c.rb.readInt16(),
			MinVersion: c.rb.readInt16(),
			MaxVersion: c.rb.readInt16(),
		}
	}

	if err := c.rb.err; err != nil {
		c.conn.Close()
		return nil, err
	}

	if errorCode != 0 {
		return nil, Error(errorCode)
	}

	c.rb.discardAll()
	return r, nil
}

// connDeadline is a helper type to implement read/write deadline management on
// the kafka connection.
type connDeadline struct {
	mutex sync.Mutex
	value time.Time
	rconn net.Conn
	wconn net.Conn
}

func (d *connDeadline) deadline() time.Time {
	d.mutex.Lock()
	t := d.value
	d.mutex.Unlock()
	return t
}

func (d *connDeadline) setDeadline(t time.Time) {
	d.mutex.Lock()
	d.value = t

	if d.rconn != nil {
		d.rconn.SetReadDeadline(t)
	}

	if d.wconn != nil {
		d.wconn.SetWriteDeadline(t)
	}

	d.mutex.Unlock()
}

func (d *connDeadline) setConnReadDeadline(conn net.Conn) time.Time {
	d.mutex.Lock()
	deadline := d.value
	d.rconn = conn
	d.rconn.SetReadDeadline(deadline)
	d.mutex.Unlock()
	return deadline
}

func (d *connDeadline) setConnWriteDeadline(conn net.Conn) time.Time {
	d.mutex.Lock()
	deadline := d.value
	d.wconn = conn
	d.wconn.SetWriteDeadline(deadline)
	d.mutex.Unlock()
	return deadline
}

func (d *connDeadline) unsetConnReadDeadline() {
	d.mutex.Lock()
	d.rconn = nil
	d.mutex.Unlock()
}

func (d *connDeadline) unsetConnWriteDeadline() {
	d.mutex.Lock()
	d.wconn = nil
	d.mutex.Unlock()
}

// saslHandshake sends the SASL handshake message.  This will determine whether
// the Mechanism is supported by the cluster.  If it's not, this function will
// error out with UnsupportedSASLMechanism.
//
// If the mechanism is unsupported, the handshake request will reply with the
// list of the cluster's configured mechanisms, which could potentially be used
// to facilitate negotiation.  At the moment, we are not negotiating the
// mechanism as we believe that brokers are usually known to the client, and
// therefore the client should already know which mechanisms are supported.
//
// See http://kafka.apache.org/protocol.html#The_Messages_SaslHandshake
func (c *Conn) saslHandshake(mechanism string) error {
	// The wire format for V0 and V1 is identical, but the version
	// number will affect how the SASL authentication
	// challenge/responses are sent
	var res saslHandshakeResponseV0
	var version = v0

	if c.apiVersions[saslHandshakeRequest].MaxVersion >= 1 {
		version = v1
	}

	err := c.writeOperation(
		func(deadline time.Time, id int32) {
			c.writeRequest(saslHandshakeRequest, version, id, &saslHandshakeRequestV0{Mechanism: mechanism})
		},
		func(deadline time.Time) {
			c.rb.readValue(&res)
		},
	)

	if err != nil {
		return err
	}

	if res.ErrorCode != 0 {
		return Error(res.ErrorCode)
	}

	return nil
}

// saslAuthenticate sends the SASL authenticate message.  This function must
// be immediately preceded by a successful saslHandshake.
//
// See http://kafka.apache.org/protocol.html#The_Messages_SaslAuthenticate
func (c *Conn) saslAuthenticate(data []byte) ([]byte, error) {
	// if we sent a v1 handshake, then we must encapsulate the authentication
	// request in a saslAuthenticateRequest.  otherwise, we read and write raw
	// bytes.
	if c.apiVersions[saslHandshakeRequest].MaxVersion >= 1 {
		var req = saslAuthenticateRequestV0{Data: data}
		var res saslAuthenticateResponseV0

		err := c.writeOperation(
			func(deadline time.Time, id int32) {
				c.writeRequest(saslAuthenticateRequest, v0, id, req)
			},
			func(deadline time.Time) {
				res.readFrom(&c.rb)
			},
		)

		if err != nil {
			return nil, err
		}

		if res.ErrorCode != 0 {
			return nil, Error(res.ErrorCode)
		}

		return res.Data, err
	}

	// fall back to opaque bytes on the wire.  the broker is expecting these if
	// it just processed a v0 sasl handshake.
	//
	// TODO: THIS IS NOT SAFE TO DO FROM MULTIPLE GOROUTINES: FIX!!!
	c.wb.writeBytes(data)

	if err := c.wb.Flush(); err != nil {
		return nil, err
	}

	data = c.rb.readBytes()

	if err := c.rb.err; err != nil {
		c.conn.Close()
		return nil, err
	}

	return data, nil
}<|MERGE_RESOLUTION|>--- conflicted
+++ resolved
@@ -1191,7 +1191,6 @@
 	return c.do(&c.wdeadline, write, read)
 }
 
-<<<<<<< HEAD
 func (c *Conn) enter() {
 	atomic.AddInt32(&c.inflight, +1)
 }
@@ -1204,10 +1203,7 @@
 	return int(atomic.LoadInt32(&c.inflight))
 }
 
-func (c *Conn) do(d *connDeadline, write func(time.Time, int32) error, read func(time.Time, int) error) error {
-=======
 func (c *Conn) do(d *connDeadline, write func(time.Time, int32), read func(time.Time)) error {
->>>>>>> 82086f43
 	id, err := c.doRequest(d, write)
 	if err != nil {
 		return err
@@ -1231,12 +1227,8 @@
 	return err
 }
 
-<<<<<<< HEAD
-func (c *Conn) doRequest(d *connDeadline, write func(time.Time, int32) error) (id int32, err error) {
+func (c *Conn) doRequest(d *connDeadline, write func(time.Time, int32)) (id int32, err error) {
 	c.enter()
-=======
-func (c *Conn) doRequest(d *connDeadline, write func(time.Time, int32)) (id int32, err error) {
->>>>>>> 82086f43
 	c.wlock.Lock()
 	c.correlationID++
 	id = c.correlationID
